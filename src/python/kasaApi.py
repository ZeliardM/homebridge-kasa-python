--- conflicted
+++ resolved
@@ -1,11 +1,7 @@
 import asyncio, eventlet, eventlet.wsgi, math, os, requests, sys
 from flask import Flask, request, jsonify
 from flask_socketio import SocketIO
-<<<<<<< HEAD
-from kasa import Credentials, Discover, Device, Module, UnsupportedDeviceException
-=======
-from kasa import Credentials, Discover, Device, UnsupportedDeviceError
->>>>>>> 2838252c
+from kasa import Credentials, Discover, Device, Module, UnsupportedDeviceError
 from loguru import logger
 
 app = Flask(__name__)
@@ -121,13 +117,8 @@
     async def on_discovered(device: Device):
         try:
             await device.update()
-<<<<<<< HEAD
-            app.logger.debug(f"Discovered device has been updated: {device.host}")
-        except UnsupportedDeviceException as e:
-=======
             app.logger.debug(f"Discovered device: {device.host}")
         except UnsupportedDeviceError as e:
->>>>>>> 2838252c
             app.logger.warning(f"Unsupported device found during discovery: {device.host} - {str(e)}")
         except Exception as e:
             app.logger.error(f"Error updating device during discovery: {device.host} - {str(e)}")
@@ -153,15 +144,9 @@
             discovered_device = await Discover.discover_single(host=host, credentials=creds)
             await on_discovered(discovered_device)
             devices[host] = discovered_device
-<<<<<<< HEAD
-            app.logger.debug(f"Discovered device: {host}")
-        except UnsupportedDeviceException as e:
-            app.logger.warning(f"Unsupported device found during discovery: {host} - {str(e)}")
-=======
             app.logger.debug(f"Discovered manual device: {host} with device type {discovered_device.device_type}")
         except UnsupportedDeviceError as e:
             app.logger.warning(f"Unsupported device found during manual discovery: {host} - {str(e)}")
->>>>>>> 2838252c
         except Exception as e:
             app.logger.error(f"Error discovering device {host}: {str(e)}", exc_info=True)
 
